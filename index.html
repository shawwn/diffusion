<!DOCTYPE html>
<html>

<head>
    <meta charset="utf-8">
    <meta name="viewport" content="width=device-width, initial-scale=1.0, shrink-to-fit=no">
    <title>Denoising Diffusion Probabilistic Models</title>
    <link rel="stylesheet" href="https://cdnjs.cloudflare.com/ajax/libs/twitter-bootstrap/4.5.0/css/bootstrap.min.css">
    <link rel="stylesheet" href="https://fonts.googleapis.com/css?family=Source+Sans+Pro">
    <link rel="stylesheet" href="assets/css/Highlight-Clean.css">
    <link rel="stylesheet" href="assets/css/styles.css">
    <link rel="stylesheet" href="assets/css/Team-Clean.css">
</head>

<body>
    <div class="highlight-clean" style="padding-bottom: 10px;">
        <div class="container">
            <h1 class="text-center">Denoising Diffusion Probabilistic Models</h1>
        </div>
        <div class="container" style="max-width: 540px;">
            <div class="row">
                <div class="col-md-4">
                    <h5 class="text-center" style="margin: 0px;"><a href="http://www.jonathanho.me/">Jonathan Ho</a></h5>
                    <h6 class="text-center">UC Berkeley</h6>
                </div>
                <div class="col-md-4">
                    <h5 class="text-center" style="margin: 0px;"><a class="text-center" href="https://www.ajayjain.net/">Ajay Jain</a></h5>
                    <h6 class="text-center">UC Berkeley</h6>
                </div>
                <div class="col-md-4">
                    <h5 class="text-center" style="margin: 0px;"><a class="text-center" href="https://people.eecs.berkeley.edu/~pabbeel/">Pieter Abbeel</a></h5>
                    <h6 class="text-center">UC Berkeley</h6>
                </div>
            </div>
        </div>
        <div class="buttons" style="margin-bottom: 8px;"><a class="btn btn-primary" role="button" href="assets/denoising_diffusion20.pdf">Paper (high-res, 98 MB)</a><a class="btn btn-light" role="button" href="https://arxiv.org/abs/2006.11239">Paper (arXiv, 10 MB)</a><a class="btn btn-light" role="button" href="https://github.com/hojonathanho/diffusion">GitHub</a></div>
        <div class="container" style="max-width: 540px;">
            <div class="row">
                <div class="col-md-12 text-center"><img src="assets/img/denoising_diffusion_all.png" style="width: 100%;margin-bottom: 8px;" alt="Samples from denoising diffusion probabilistic models trained on CelebA-HQ, LSUN Bedrooms, LSUN church and LSUN cat datasets at 256x256 resolution"><em>Images generated unconditionally by our probabilistic model.<br>These are not real people, places, animals or objects.</em></div>
            </div>
        </div>
    </div>
    <hr style="max-width: 540px;">
    <div class="container" style="max-width: 540px;">
        <div class="row">
            <div class="col-md-12">
                <h2>Summary</h2>
                <ul>
                    <li>High quality image synthesis with <a href="https://arxiv.org/abs/1503.03585">diffusion probabilistic models</a>. Unconditional CIFAR10 FID=3.17, LSUN samples comparable to GANs.</li>
                    <li>We show connections to <a href="https://arxiv.org/abs/1907.05600">denoising score matching + Langevin dynamics</a>, yet we provide log likelihoods and rate-distortion curves.</li>
                    <li>We demonstrate compression with controllable lossiness, allowing reconstructions and interpolations at multiple granularities.</li>
                </ul><img class="img-fluid" src="assets/img/pgm_diagram_xarrow.png">
                <p></p><em class="text-center" style="display: block;">Diffusion probabilistic models are parameterized Markov chains trained to gradually denoise data. We estimate parameters of the generative process p.</em></div>
        </div>
    </div>
    <hr style="max-width: 540px;">
    <div class="container" style="max-width: 540px;">
        <div class="row">
            <div class="col-md-12">
                <h2>Abstract</h2>
                <p>We present high quality image synthesis results using diffusion probabilistic models, a class of latent variable models inspired by considerations from nonequilibrium thermodynamics. Our best results are obtained by training on a weighted
                    variational bound designed according to a novel connection between diffusion probabilistic models and denoising score matching with Langevin dynamics, and our models naturally admit a progressive lossy decompression scheme that can
                    be interpreted as a generalization of autoregressive decoding. On the unconditional CIFAR10 dataset, we obtain an Inception score of 9.46 and a state-of-the-art FID score of 3.17. On 256x256 LSUN, we obtain sample quality similar to
                    ProgressiveGAN.<br></p>
            </div>
        </div>
    </div>
    <hr style="max-width: 540px;">
    <div class="container" style="max-width: 540px;">
        <div class="row">
            <div class="col-md-12">
                <h2>Algorithms and Results</h2>
                <p>We show that diffusion probabilistic models resemble denoising score matching with Langevin dynamics sampling, yet provide log likelihoods and rate-distortion curves in one evaluation of the variational bound.<br></p>
                <img class="img-fluid" src="assets/img/algorithms.png" style="margin-bottom: 8px;"><em class="text-center" style="display: block;">Our training and sampling algorithms for diffusion probabilistic models. Note the resemblance to denoising score matching and Langevin dynamics.</em>
                <img class="img-fluid" src="assets/img/cifar10.png" style="margin-top: 16px; margin-bottom: 8px;"><em class="text-center" style="display: block;">Unconditional CIFAR10 samples. Inception Score=9.46, FID=3.17.</em>
                <img class="img-fluid" src="assets/img/rate.png" style="margin-top: 16px; margin-bottom: 8px;"><em class="text-center" style="display: block;">CIFAR10 sample quality and lossless compression metrics (left), unconditional test set rate-distortion curve for lossy compression (right).</em>
            </div>
        </div>
    </div>
    <hr style="max-width: 540px;">
    <div class="container" style="max-width: 540px;">
        <div class="row">
            <div class="col-md-12">
                <h2>High resolution images</h2>
                <p>We train our models on 256x256 CelebA-HQ and LSUN datasets.<br></p>
                <img class="img-fluid" src="assets/img/celebahq_combined_6.png" style="margin-bottom: 8px;"><em class="text-center" style="display: block;">CelebA-HQ 256x256 samples.</em>
                <img class="img-fluid" src="assets/img/lsun.png" style="margin-top: 16px; margin-bottom: 8px;"><em class="text-center" style="display: block;">LSUN 256x256 samples. Notice that our models occasionally generate dataset watermarks.</em>
            </div>
        </div>
    </div>
    <hr style="max-width: 540px;">
    <div class="container" style="max-width: 540px;">
        <div class="row">
            <div class="col-md-12">
                <h2>Interpolation and Reconstruction</h2>
                <p>We can interpolate images in latent space, in effect removing artifacts introduced by pixel-space interpolation. Interpolations can be customized in a coarse-to-fine manner by choosing the timestep where mixing is performed. Reconstructions
                    are high-quality.</p><img class="img-fluid" src="assets/img/interp.jpg" style="margin-bottom: 8px;"><em class="text-center" style="display: block;">Interpolations of CelebA-HQ 256x256 images with 500 timesteps of diffusion. Real actors are on the left and right. Others are generated by our model.</em>
                <img class="img-fluid" src="assets/img/interp_coarse_to_fine.jpg" style="margin-top: 16px;margin-bottom: 8px;"><em class="text-center" style="display: block;">Coarse-to-fine interpolations. Lossiness can be controlled.</em></div>
        </div>
    </div>
    <hr style="max-width: 540px;">
    <div class="container" style="max-width: 540px;">
        <div class="row">
            <div class="col-md-12">
<<<<<<< HEAD
                <h2>Latent Structure</h2>
                <p>Latent variables encode meaningful high-level attributes about samples such as pose, eyewear and gender.</p><img class="img-fluid" src="assets/img/stochastic_decoding_single.jpg" style="margin-bottom: 8px;"><em class="text-center" style="display: block;">Samples generated from the same latent share high-level attributes.</em></div>
=======
                <h2>Latent structure</h2>
                <p>Latent variables encode meaningful high-level attributes about samples such as pose and eyewear.</p><img class="img-fluid" src="assets/img/stochastic_decoding_single.jpg" style="margin-bottom: 8px;"><em class="text-center" style="display: block;">Samples generated from the same latent share high-level attributes.</em></div>
>>>>>>> 570cdf05
        </div>
    </div>
    <hr style="max-width: 540px;">
    <div class="container" style="max-width: 540px;">
        <div class="row">
            <div class="col-md-12">
                <h2>Citation</h2>
                <code>@article{ho2020denoising,<br>&nbsp; title={Denoising Diffusion Probabilistic Models},<br>&nbsp; author={Jonathan Ho and Ajay Jain and Pieter Abbeel},<br>&nbsp; year={2020},<br>&nbsp; journal={arXiv preprint arxiv:2006.11239}<br>}<br></code></div>
        </div>
    </div>
    <script src="https://cdnjs.cloudflare.com/ajax/libs/jquery/3.5.1/jquery.min.js"></script>
    <script src="https://cdnjs.cloudflare.com/ajax/libs/twitter-bootstrap/4.5.0/js/bootstrap.bundle.min.js"></script>
</body>

</html><|MERGE_RESOLUTION|>--- conflicted
+++ resolved
@@ -102,13 +102,9 @@
     <div class="container" style="max-width: 540px;">
         <div class="row">
             <div class="col-md-12">
-<<<<<<< HEAD
                 <h2>Latent Structure</h2>
-                <p>Latent variables encode meaningful high-level attributes about samples such as pose, eyewear and gender.</p><img class="img-fluid" src="assets/img/stochastic_decoding_single.jpg" style="margin-bottom: 8px;"><em class="text-center" style="display: block;">Samples generated from the same latent share high-level attributes.</em></div>
-=======
-                <h2>Latent structure</h2>
-                <p>Latent variables encode meaningful high-level attributes about samples such as pose and eyewear.</p><img class="img-fluid" src="assets/img/stochastic_decoding_single.jpg" style="margin-bottom: 8px;"><em class="text-center" style="display: block;">Samples generated from the same latent share high-level attributes.</em></div>
->>>>>>> 570cdf05
+                <p>Latent variables encode meaningful high-level attributes about samples such as pose and eyewear.</p><img class="img-fluid" src="assets/img/stochastic_decoding_single.jpg" style="margin-bottom: 8px;"><em class="text-center" style="display: block;">Samples generated from the same latent share high-level attributes.</em>
+            </div>
         </div>
     </div>
     <hr style="max-width: 540px;">
